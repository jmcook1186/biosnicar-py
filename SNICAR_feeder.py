--- conflicted
+++ resolved
@@ -659,17 +659,13 @@
             # ice mass = snow mass - impurity mass (generally a tiny correction)
             #if aer == algae and L_aer is in cells m-2, should be converted 
             # to m-2 kg-1 : 1 cell = 1ng = 10**(-12) kg 
-<<<<<<< HEAD
-
-            if (files[aer] == inputs.FILE_glacier_algae or files[aer] == inputs.FILE_snw_alg):
-                
-=======
+
             if (files[j] == inputs.FILE_glacier_algae and inputs.GA_units ==1 ):
 
                 L_snw[i] =  L_snw[i] - L_aer[i,j]*10**(-12)
 
             elif (files[j] == inputs.FILE_snw_alg and inputs.SA_units ==1 ):
->>>>>>> 12c29263
+              
                 L_snw[i] =  L_snw[i] - L_aer[i,j]*10**(-12)
             
             else:
